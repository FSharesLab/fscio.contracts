--- conflicted
+++ resolved
@@ -19,14 +19,8 @@
 
    class [[eosio::contract]] token : public contract {
       public:
-<<<<<<< HEAD
          using contract::contract;
-         
-=======
-         token( name self, name code ):contract(self,code){}
-         token( name self, name code, datastream<const char*> ds ):contract(self,code,ds){}
 
->>>>>>> db527f39
          [[eosio::action]]
          void create( name   issuer,
                       asset  maximum_supply);
