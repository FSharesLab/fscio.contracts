#include <eosio.system/eosio.system.hpp>

#include <eosio.token/eosio.token.hpp>

namespace eosiosystem {

   const int64_t  min_pervote_daily_pay = 100'0000;
   const int64_t  min_activated_stake   = 150'000'000'0000;
   const double   continuous_rate       = 0.04879;          // 5% annual rate
   const double   perblock_rate         = 0.0025;           // 0.25%
   const double   standby_rate          = 0.0075;           // 0.75%
   const uint32_t blocks_per_year       = 52*7*24*2*3600;   // half seconds per year
   const uint32_t seconds_per_year      = 52*7*24*3600;
   const uint32_t blocks_per_day        = 2 * 24 * 3600;
   const uint32_t blocks_per_hour       = 2 * 3600;
   const int64_t  useconds_per_day      = 24 * 3600 * int64_t(1000000);
   const int64_t  useconds_per_year     = seconds_per_year*1000000ll;

   void system_contract::onblock( block_timestamp timestamp, name producer, ignore<block_header> ) {
      using namespace eosio;

      require_auth(_self);

      // _gstate2.last_block_num is not used anywhere in the system contract code anymore.
      // Although this field is deprecated, we will continue updating it for now until the last_block_num field
      // is eventually completely removed, at which point this line can be removed.
      _gstate2.last_block_num = timestamp;

      /** until activated stake crosses this threshold no new rewards are paid */
      if( _gstate.total_activated_stake < min_activated_stake )
         return;

      if( _gstate.last_pervote_bucket_fill == time_point() )  /// start the presses
         _gstate.last_pervote_bucket_fill = current_time_point();


      /**
       * At startup the initial producer may not be one that is registered / elected
       * and therefore there may be no producer object for them.
       */
      auto prod = _producers.find( producer.value );
      if ( prod != _producers.end() ) {
         _gstate.total_unpaid_blocks++;
         _producers.modify( prod, same_payer, [&](auto& p ) {
               p.unpaid_blocks++;
         });
      }

      /// only update block producers once every minute, block_timestamp is in half seconds
      if( timestamp.slot - _gstate.last_producer_schedule_update.slot > 120 ) {
         update_elected_producers( timestamp );

         if( (timestamp.slot - _gstate.last_name_close.slot) > blocks_per_day ) {
            name_bid_table bids(_self, _self.value);
            auto idx = bids.get_index<"highbid"_n>();
            auto highest = idx.lower_bound( std::numeric_limits<uint64_t>::max()/2 );
            if( highest != idx.end() &&
                highest->high_bid > 0 &&
                (current_time_point() - highest->last_bid_time) > microseconds(useconds_per_day) &&
                _gstate.thresh_activated_stake_time > time_point() &&
                (current_time_point() - _gstate.thresh_activated_stake_time) > microseconds(14 * useconds_per_day)
            ) {
               _gstate.last_name_close = timestamp;
               idx.modify( highest, same_payer, [&]( auto& b ){
                  b.high_bid = -b.high_bid;
               });
            }
         }
      }
   }

   using namespace eosio;
   void system_contract::claimrewards( const name owner ) {
      require_auth( owner );

      const auto& prod = _producers.get( owner.value );
      eosio_assert( prod.active(), "producer does not have an active key" );

      eosio_assert( _gstate.total_activated_stake >= min_activated_stake,
                    "cannot claim rewards until the chain is activated (at least 15% of all tokens participate in voting)" );

      const auto ct = current_time_point();

      eosio_assert( ct - prod.last_claim_time > microseconds(useconds_per_day), "already claimed rewards within past day" );

<<<<<<< HEAD
      const asset token_supply   = token(token_account, name(), {nullptr,0}).get_supply( core_symbol().code() );
=======
      const asset token_supply   = eosio::token::get_supply(token_account, core_symbol().code() );
>>>>>>> db527f39
      const auto usecs_since_last_fill = (ct - _gstate.last_pervote_bucket_fill).count();

      if( usecs_since_last_fill > 0 && _gstate.last_pervote_bucket_fill > time_point() ) {
         auto new_tokens = static_cast<int64_t>( (continuous_rate * double(token_supply.amount) * double(usecs_since_last_fill)) / double(useconds_per_year) );

         auto to_producers     = new_tokens / 5;
         auto to_savings       = new_tokens - to_producers;
         auto to_per_block_pay = to_producers / 4;
         auto to_per_vote_pay  = to_producers - to_per_block_pay;

         INLINE_ACTION_SENDER(eosio::token, issue)(
            token_account, { {_self, active_permission} },
            { _self, asset(new_tokens, core_symbol()), std::string("issue tokens for producer pay and savings") }
         );

         INLINE_ACTION_SENDER(eosio::token, transfer)(
            token_account, { {_self, active_permission} },
            { _self, saving_account, asset(to_savings, core_symbol()), "unallocated inflation" }
         );

         INLINE_ACTION_SENDER(eosio::token, transfer)(
            token_account, { {_self, active_permission} },
            { _self, bpay_account, asset(to_per_block_pay, core_symbol()), "fund per-block bucket" }
         );

         INLINE_ACTION_SENDER(eosio::token, transfer)(
            token_account, { {_self, active_permission} },
            { _self, vpay_account, asset(to_per_vote_pay, core_symbol()), "fund per-vote bucket" }
         );

         _gstate.pervote_bucket          += to_per_vote_pay;
         _gstate.perblock_bucket         += to_per_block_pay;
         _gstate.last_pervote_bucket_fill = ct;
      }

      auto prod2 = _producers2.find( owner.value );

      /// New metric to be used in pervote pay calculation. Instead of vote weight ratio, we combine vote weight and
      /// time duration the vote weight has been held into one metric.
      const auto last_claim_plus_3days = prod.last_claim_time + microseconds(3 * useconds_per_day);

      bool crossed_threshold       = (last_claim_plus_3days <= ct);
      bool updated_after_threshold = true;
      if ( prod2 != _producers2.end() ) {
         updated_after_threshold = (last_claim_plus_3days <= prod2->last_votepay_share_update);
      } else {
         prod2 = _producers2.emplace( owner, [&]( producer_info2& info  ) {
            info.owner                     = owner;
            info.last_votepay_share_update = ct;
         });
      }

      // Note: updated_after_threshold implies cross_threshold (except if claiming rewards when the producers2 table row did not exist).
      // The exception leads to updated_after_threshold to be treated as true regardless of whether the threshold was crossed.
      // This is okay because in this case the producer will not get paid anything either way.
      // In fact it is desired behavior because the producers votes need to be counted in the global total_producer_votepay_share for the first time.

      int64_t producer_per_block_pay = 0;
      if( _gstate.total_unpaid_blocks > 0 ) {
         producer_per_block_pay = (_gstate.perblock_bucket * prod.unpaid_blocks) / _gstate.total_unpaid_blocks;
      }

      double new_votepay_share = update_producer_votepay_share( prod2,
                                    ct,
                                    updated_after_threshold ? 0.0 : prod.total_votes,
                                    true // reset votepay_share to zero after updating
                                 );

      int64_t producer_per_vote_pay = 0;
      if( _gstate2.revision > 0 ) {
         double total_votepay_share = update_total_votepay_share( ct );
         if( total_votepay_share > 0 && !crossed_threshold ) {
            producer_per_vote_pay = int64_t((new_votepay_share * _gstate.pervote_bucket) / total_votepay_share);
            if( producer_per_vote_pay > _gstate.pervote_bucket )
               producer_per_vote_pay = _gstate.pervote_bucket;
         }
      } else {
         if( _gstate.total_producer_vote_weight > 0 ) {
            producer_per_vote_pay = int64_t((_gstate.pervote_bucket * prod.total_votes) / _gstate.total_producer_vote_weight);
         }
      }

      if( producer_per_vote_pay < min_pervote_daily_pay ) {
         producer_per_vote_pay = 0;
      }

      _gstate.pervote_bucket      -= producer_per_vote_pay;
      _gstate.perblock_bucket     -= producer_per_block_pay;
      _gstate.total_unpaid_blocks -= prod.unpaid_blocks;

      update_total_votepay_share( ct, -new_votepay_share, (updated_after_threshold ? prod.total_votes : 0.0) );

      _producers.modify( prod, same_payer, [&](auto& p) {
         p.last_claim_time = ct;
         p.unpaid_blocks   = 0;
      });

      if( producer_per_block_pay > 0 ) {
         INLINE_ACTION_SENDER(eosio::token, transfer)(
            token_account, { {bpay_account, active_permission}, {owner, active_permission} },
            { bpay_account, owner, asset(producer_per_block_pay, core_symbol()), std::string("producer block pay") }
         );
      }
      if( producer_per_vote_pay > 0 ) {
         INLINE_ACTION_SENDER(eosio::token, transfer)(
            token_account, { {vpay_account, active_permission}, {owner, active_permission} },
            { vpay_account, owner, asset(producer_per_vote_pay, core_symbol()), std::string("producer vote pay") }
         );
      }
   }

} //namespace eosiosystem<|MERGE_RESOLUTION|>--- conflicted
+++ resolved
@@ -83,11 +83,7 @@
 
       eosio_assert( ct - prod.last_claim_time > microseconds(useconds_per_day), "already claimed rewards within past day" );
 
-<<<<<<< HEAD
-      const asset token_supply   = token(token_account, name(), {nullptr,0}).get_supply( core_symbol().code() );
-=======
       const asset token_supply   = eosio::token::get_supply(token_account, core_symbol().code() );
->>>>>>> db527f39
       const auto usecs_since_last_fill = (ct - _gstate.last_pervote_bucket_fill).count();
 
       if( usecs_since_last_fill > 0 && _gstate.last_pervote_bucket_fill > time_point() ) {
