--- conflicted
+++ resolved
@@ -10,19 +10,6 @@
 
 namespace eosiosystem {
 
-<<<<<<< HEAD
-   system_contract::system_contract( account_name s )
-   :native(s),
-    _voters(_self,_self),
-    _producers(_self,_self),
-    _producers2(_self,_self),
-    _global(_self,_self),
-    _global2(_self,_self),
-    _global3(_self,_self),
-    _rammarket(_self,_self),
-    _rextable(_self,_self),
-    _rexbalance(_self,_self)
-=======
    system_contract::system_contract( name s, name code, datastream<const char*> ds )
    :native(s,code,ds),
     _voters(_self, _self.value),
@@ -31,8 +18,9 @@
     _global(_self, _self.value),
     _global2(_self, _self.value),
     _global3(_self, _self.value),
-    _rammarket(_self, _self.value)
->>>>>>> 157e0398
+    _rammarket(_self, _self.value),
+    _rextable(_self, _self.value),
+    _rexbalance(_self, _self.value)
    {
 
       //print( "construct system\n" );
@@ -323,14 +311,10 @@
      // native.hpp (newaccount definition is actually in eosio.system.cpp)
      (newaccount)(updateauth)(deleteauth)(linkauth)(unlinkauth)(canceldelay)(onerror)(setabi)
      // eosio.system.cpp
-<<<<<<< HEAD
-     (setram)(setramrate)(setparams)(setpriv)(setalimits)(rmvproducer)(updtrevision)(bidname)(bidrefund)
+     (init)(setram)(setramrate)(setparams)(setpriv)(setalimits)(rmvproducer)(updtrevision)(bidname)(bidrefund)
      // rex.cpp
      (buyrex)(sellrex)(cnclrexorder)(claimrex)(rentcpu)(rentnet)(fundcpuloan)(fundnetloan)
      (claimrefund)(updaterex)
-=======
-     (init)(setram)(setramrate)(setparams)(setpriv)(setalimits)(rmvproducer)(updtrevision)(bidname)(bidrefund)
->>>>>>> 157e0398
      // delegate_bandwidth.cpp
      (buyrambytes)(buyram)(sellram)(delegatebw)(undelegatebw)(refund)
      // voting.cpp
