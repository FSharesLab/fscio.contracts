--- conflicted
+++ resolved
@@ -187,11 +187,7 @@
     */
    void system_contract::sellram( account_name account, int64_t bytes ) {
       require_auth( account );
-<<<<<<< HEAD
-      eosio_assert( bytes > 0, "cannot sell negative byte" );
-=======
       int64_t ibytes = static_cast<int64_t>(bytes);
->>>>>>> a356e591
 
       user_resources_table  userres( _self, account );
       auto res_itr = userres.find( account );
