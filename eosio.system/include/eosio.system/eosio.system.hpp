--- conflicted
+++ resolved
@@ -175,8 +175,7 @@
 
    static constexpr uint32_t     seconds_per_day = 24 * 3600;
 
-<<<<<<< HEAD
-   struct rex_pool {
+   struct [[eosio::table,eosio::contract("eosio.system")]] rex_pool {
       asset      total_lent; /// total EOS in open rex_loans
       asset      total_unlent; /// total EOS available to be lent (connector)
       asset      total_rent; /// fees received in exchange for lent  (connector)
@@ -184,24 +183,25 @@
       asset      total_rex; /// total number of REX shares allocated to contributors to total_lendable
       asset      namebid_proceeds; /// EOS to be transferred from namebids to REX pool
       uint64_t   loan_num = 0; /// increments with each new loan
+
       uint64_t primary_key()const { return 0; }
    };
 
-   typedef eosio::multi_index< N(rexpool), rex_pool > rex_pool_table;
-
-   struct rex_balance {
-      account_name owner;
-      asset        vote_stake; /// the amount of CORE_SYMBOL currently included in owner's vote
-      asset        rex_balance; /// the amount of REX owned by owner
-
-      uint64_t primary_key()const { return owner; }
-   };
-
-   typedef eosio::multi_index< N(rexbal), rex_balance > rex_balance_table;
-
-   struct rex_loan {
-      account_name        from;
-      account_name        receiver;
+   typedef eosio::multi_index< "rexpool"_n, rex_pool > rex_pool_table;
+
+   struct [[eosio::table,eosio::contract("eosio.system")]] rex_balance {
+      name    owner;
+      asset   vote_stake; /// the amount of CORE_SYMBOL currently included in owner's vote
+      asset   rex_balance; /// the amount of REX owned by owner
+
+      uint64_t primary_key()const { return owner.value; }
+   };
+
+   typedef eosio::multi_index< "rexbal"_n, rex_balance > rex_balance_table;
+
+   struct [[eosio::table,eosio::contract("eosio.system")]] rex_loan {
+      name                from;
+      name                receiver;
       asset               loan_payment;
       asset               total_staked;
       uint64_t            loan_num;
@@ -212,48 +212,46 @@
 
       uint64_t primary_key()const { return loan_num;                   }
       uint64_t by_expr()const     { return expiration.elapsed.count(); }
-      uint64_t by_owner()const    { return from;                       }
-   };
-
-   typedef eosio::multi_index< N(cpuloan), rex_loan,
-                               indexed_by<N(byexpr),  const_mem_fun<rex_loan, uint64_t, &rex_loan::by_expr>>,
-                               indexed_by<N(byowner), const_mem_fun<rex_loan, uint64_t, &rex_loan::by_owner>>
+      uint64_t by_owner()const    { return from.value;                 }
+   };
+
+   typedef eosio::multi_index< "cpuloan"_n, rex_loan,
+                               indexed_by<"byexpr"_n,  const_mem_fun<rex_loan, uint64_t, &rex_loan::by_expr>>,
+                               indexed_by<"byowner"_n, const_mem_fun<rex_loan, uint64_t, &rex_loan::by_owner>>
                              > rex_cpu_loan_table;
 
-   typedef eosio::multi_index< N(netloan), rex_loan,
-                               indexed_by<N(byexpr),  const_mem_fun<rex_loan, uint64_t, &rex_loan::by_expr>>,
-                               indexed_by<N(byowner), const_mem_fun<rex_loan, uint64_t, &rex_loan::by_owner>>
+   typedef eosio::multi_index< "netloan"_n, rex_loan,
+                               indexed_by<"byexpr"_n,  const_mem_fun<rex_loan, uint64_t, &rex_loan::by_expr>>,
+                               indexed_by<"byowner"_n, const_mem_fun<rex_loan, uint64_t, &rex_loan::by_owner>>
                              > rex_net_loan_table;
 
-   struct loan_refund {
-      account_name  owner;
-      asset         balance;
-         
-      uint64_t primary_key()const { return owner; }
-   };
-
-   typedef eosio::multi_index< N(loanrefunds), loan_refund > loan_refund_table;
-
-   struct rex_order {
-      account_name        owner;
+   struct [[eosio::table,eosio::contract("eosio.system")]] loan_refund {
+      name  owner;
+      asset balance;
+
+      uint64_t primary_key()const { return owner.value; }
+   };
+
+   typedef eosio::multi_index< "loanrefunds"_n, loan_refund > loan_refund_table;
+
+   struct [[eosio::table,eosio::contract("eosio.system")]] rex_order {
+      name                owner;
       asset               rex_requested;
       asset               proceeds;
       asset               unstake_quant;
       eosio::time_point   order_time;
       bool                is_open = true;
       
-      void close()            { is_open = false; }
-      auto primary_key()const { return owner;    }
-      uint64_t by_time()const { return is_open ? order_time.elapsed.count() : -order_time.elapsed.count(); }
-   };
-
-   typedef eosio::multi_index< N(rexqueue), rex_order,
-                               indexed_by<N(bytime), const_mem_fun<rex_order, uint64_t, &rex_order::by_time>>> rex_order_table;
-
-   class system_contract : public native {
-=======
+      void close()                { is_open = false;    }
+      uint64_t primary_key()const { return owner.value; }
+      uint64_t by_time()const     { return is_open ? order_time.elapsed.count() : -order_time.elapsed.count(); }
+   };
+
+   typedef eosio::multi_index< "rexqueue"_n, rex_order,
+                               indexed_by<"bytime"_n, const_mem_fun<rex_order, uint64_t, &rex_order::by_time>>> rex_order_table;
+
    class [[eosio::contract("eosio.system")]] system_contract : public native {
->>>>>>> 157e0398
+      
       private:
          voters_table            _voters;
          producers_table         _producers;
@@ -278,8 +276,10 @@
          static constexpr eosio::name vpay_account{"eosio.vpay"_n};
          static constexpr eosio::name names_account{"eosio.names"_n};
          static constexpr eosio::name saving_account{"eosio.saving"_n};
+         static constexpr eosio::name rex_account{"eosio.rex"_n};
          static constexpr symbol ramcore_symbol = symbol(symbol_code("RAMCORE"), 4);
          static constexpr symbol ram_symbol     = symbol(symbol_code("RAM"), 0);
+	 static constexpr symbol rex_symbol     = symbol(symbol_code("REX"), 4);
 
          system_contract( name s, name code, datastream<const char*> ds );
          ~system_contract();
@@ -313,24 +313,28 @@
          /**
           * Transfers SYS tokens from user balance and credits converts them to REX stake.
           */
-         void buyrex( account_name from, asset amount );
+         [[eosio::action]]
+         void buyrex( name from, asset amount );
 
          /**
           * Converts REX stake back into SYS tokens at current exchange rate. If order cannot be 
           * processed, it gets queued until it can be there is enough REX to fill order.
           */
-         void sellrex( account_name from, asset rex );
+         [[eosio::action]]
+         void sellrex( name from, asset rex );
          
          /**
           * Cancels queued sellrex order.
           */
-         void cnclrexorder( account_name owner );
+         [[eosio::action]]
+         void cnclrexorder( name owner );
 
          /**
           * Transfers processed sellrex order that had been queued proceeds to owner account. Fails if 
           * order hasn't been filled.
           */
-         void claimrex( account_name owner );
+         [[eosio::action]]
+         void claimrex( name owner );
 
          /**
           * Use payment to rent as many SYS tokens as possible and stake them for either cpu or net for the benefit of receiver,
@@ -339,24 +343,30 @@
           * gets renewed at current market price, otherwise, the loan is closed and remaining balance if refunded to loan 
           * creator. User claims the refund in a separate action.
           */
-         void rentcpu( account_name from, account_name receiver, asset payment, bool auto_renew );
-         void rentnet( account_name from, account_name receiver, asset payment, bool auto_renew );
+         [[eosio::action]]
+         void rentcpu( name from, name receiver, asset payment, bool auto_renew );
+         [[eosio::action]]
+         void rentnet( name from, name receiver, asset payment, bool auto_renew );
 
          /**
           * Loan initiator funds a given CPU or NET loan. Loan must've been set as autorenew.
           */
-         void fundcpuloan( account_name from, uint64_t loan_num, asset payment );
-         void fundnetloan( account_name from, uint64_t loan_num, asset payment );
+         [[eosio::action]]
+         void fundcpuloan( name from, uint64_t loan_num, asset payment );
+         [[eosio::action]]
+         void fundnetloan( name from, uint64_t loan_num, asset payment );
 
          /**
           * Transfers remaining balance of closed auto-renew loans to owner account.
           */
-         void claimrefund( account_name owner );
+         [[eosio::action]]
+         void claimrefund( name owner );
          
          /**
           * Updates REX vote stake of owner to its current value.
           */
-         void updaterex( account_name owner );
+         [[eosio::action]]
+         void updaterex( name owner );
 
          /**
           *  Decreases the total tokens delegated by from to receiver and/or
@@ -443,13 +453,11 @@
 
          [[eosio::action]]
          void bidrefund( name bidder, name newname );
-
+         
       private:
+
          // Implementation details:
 
-<<<<<<< HEAD
-         // defined in eosio.system.cpp
-=======
          static symbol get_core_symbol( const rammarket& rm ) {
             auto itr = rm.find(ramcore_symbol.raw());
             eosio_assert(itr != rm.end(), "system contract must first be initialized");
@@ -457,7 +465,6 @@
          }
 
          //defined in eosio.system.cpp
->>>>>>> 157e0398
          static eosio_global_state get_default_parameters();
          static time_point current_time_point();
          static block_timestamp current_block_time();
@@ -465,37 +472,26 @@
          symbol core_symbol()const;
 
          void update_ram_supply();
-<<<<<<< HEAD
+
          // defined in rex.cpp
          void runrex( uint16_t max );
          std::tuple<bool, int64_t, int64_t> close_rex_order( const rex_balance_table::const_iterator& bitr, const asset& rex );
-         void deposit_rex( const account_name& from, const asset& amount );
+         void deposit_rex( const name& from, const asset& amount );
          template <typename T>
-         int64_t rentrex( T& table, account_name from, account_name receiver, const asset& payment, bool auto_renew,
+         int64_t rentrex( T& table, name from, name receiver, const asset& payment, bool auto_renew,
                           const std::string& memo );
          template <typename T>
-         void fundrexloan( T& table, account_name from, uint64_t loan_num, const asset& payment, const std::string& memo );
+         void fundrexloan( T& table, name from, uint64_t loan_num, const asset& payment, const std::string& memo );
 
          // defined in delegate_bandwidth.cpp
-         void changebw( account_name from, account_name receiver,
-=======
-
-         //defined in delegate_bandwidth.cpp
          void changebw( name from, name receiver,
->>>>>>> 157e0398
                         asset stake_net_quantity, asset stake_cpu_quantity, bool transfer );
-         void update_resource_limits( account_name receiver, int64_t delta_cpu, int64_t delta_net );
-         void update_voting_power( const account_name& voter, const asset& total_update );
+         void update_resource_limits( name receiver, int64_t delta_cpu, int64_t delta_net );
+         void update_voting_power( const name& voter, const asset& total_update );
 
          // defined in voting.hpp
          void update_elected_producers( block_timestamp timestamp );
-<<<<<<< HEAD
-         void update_votes( const account_name voter, const account_name proxy, const std::vector<account_name>& producers, bool voting );
-=======
          void update_votes( const name voter, const name proxy, const std::vector<name>& producers, bool voting );
-
-         // defined in voting.cpp
->>>>>>> 157e0398
          void propagate_weight_change( const voter_info& voter );
          double update_producer_votepay_share( const producers_table2::const_iterator& prod_itr,
                                                time_point ct,
